#![deny(clippy::all)]

mod display;
mod network;
mod os;
#[cfg(test)]
mod tests;

use display::{elapsed_time, RawTerminalBackend, Ui};
use network::{
    dns::{self, IpTable},
    Connection, LocalSocket, Sniffer, Utilization,
};
use os::OnSigWinch;

use ::pnet::datalink::{DataLinkReceiver, NetworkInterface};
use ::std::collections::HashMap;
use ::std::sync::atomic::{AtomicBool, AtomicUsize, Ordering};
use ::std::sync::{Arc, Mutex};
use ::std::thread::park_timeout;
use ::std::{thread, time};
use ::termion::event::{Event, Key};
use ::tui::backend::Backend;

use std::process;

use ::std::io;
use ::std::time::Instant;
use ::termion::raw::IntoRawMode;
use ::tui::backend::TermionBackend;
use std::sync::RwLock;
use structopt::StructOpt;

const DISPLAY_DELTA: time::Duration = time::Duration::from_millis(1000);

#[derive(StructOpt, Debug)]
#[structopt(name = "bandwhich")]
pub struct Opt {
    #[structopt(short, long)]
    /// The network interface to listen on, eg. eth0
    interface: Option<String>,
    #[structopt(short, long)]
    /// Machine friendlier output
    raw: bool,
    #[structopt(short, long)]
    /// Do not attempt to resolve IPs to their hostnames
    no_resolve: bool,
    #[structopt(flatten)]
    render_opts: RenderOpts,
    #[structopt(short, long)]
    /// Show DNS queries
    show_dns: bool,
}

#[derive(StructOpt, Debug, Copy, Clone)]
pub struct RenderOpts {
    #[structopt(short, long)]
    /// Show processes table only
    processes: bool,
    #[structopt(short, long)]
    /// Show connections table only
    connections: bool,
    #[structopt(short, long)]
    /// Show remote addresses table only
    addresses: bool,
    #[structopt(short, long)]
    /// Show total (cumulative) usages
    total_utilization: bool,
}

fn main() {
    if let Err(err) = try_main() {
        eprintln!("Error: {}", err);
        process::exit(2);
    }
}

fn try_main() -> Result<(), failure::Error> {
    #[cfg(target_os = "windows")]
    compile_error!("Sorry, no implementations for Windows yet :( - PRs welcome!");

    use os::get_input;
    let opts = Opt::from_args();
    let os_input = get_input(&opts.interface, !opts.no_resolve)?;
    let raw_mode = opts.raw;
    if raw_mode {
        let terminal_backend = RawTerminalBackend {};
        start(terminal_backend, os_input, opts);
    } else {
        match io::stdout().into_raw_mode() {
            Ok(stdout) => {
                let terminal_backend = TermionBackend::new(stdout);
                start(terminal_backend, os_input, opts);
            }
            Err(_) => failure::bail!(
                "Failed to get stdout: if you are trying to pipe 'bandwhich' you should use the --raw flag"
            ),
        }
    }
    Ok(())
}

pub struct OpenSockets {
    sockets_to_procs: HashMap<LocalSocket, String>,
    connections: Vec<Connection>,
}

pub struct OsInputOutput {
    pub network_interfaces: Vec<NetworkInterface>,
    pub network_frames: Vec<Box<dyn DataLinkReceiver>>,
    pub get_open_sockets: fn() -> OpenSockets,
    pub keyboard_events: Box<dyn Iterator<Item = Event> + Send>,
    pub dns_client: Option<dns::Client>,
    pub on_winch: Box<OnSigWinch>,
    pub cleanup: Box<dyn Fn() + Send>,
    pub write_to_stdout: Box<dyn FnMut(String) + Send>,
}

pub fn start<B>(terminal_backend: B, os_input: OsInputOutput, opts: Opt)
where
    B: Backend + Send + 'static,
{
    let running = Arc::new(AtomicBool::new(true));
    let paused = Arc::new(AtomicBool::new(false));
<<<<<<< HEAD
    let last_start_time = Arc::new(RwLock::new(Instant::now()));
    let cumulative_time = Arc::new(RwLock::new(std::time::Duration::new(0, 0)));
=======
    let ui_offset = Arc::new(AtomicUsize::new(0));
>>>>>>> 55e88853
    let dns_shown = opts.show_dns;

    let mut active_threads = vec![];

    let keyboard_events = os_input.keyboard_events;
    let get_open_sockets = os_input.get_open_sockets;
    let mut write_to_stdout = os_input.write_to_stdout;
    let mut dns_client = os_input.dns_client;
    let on_winch = os_input.on_winch;
    let cleanup = os_input.cleanup;

    let raw_mode = opts.raw;

    let network_utilization = Arc::new(Mutex::new(Utilization::new()));
    let ui = Arc::new(Mutex::new(Ui::new(terminal_backend, opts.render_opts)));

    if !raw_mode {
        active_threads.push(
            thread::Builder::new()
                .name("resize_handler".to_string())
                .spawn({
                    let ui = ui.clone();
                    let paused = paused.clone();
<<<<<<< HEAD
                    let cumulative_time = cumulative_time.clone();
                    let last_start_time = last_start_time.clone();
=======
                    let ui_offset = ui_offset.clone();

>>>>>>> 55e88853
                    move || {
                        on_winch({
                            Box::new(move || {
                                let mut ui = ui.lock().unwrap();
<<<<<<< HEAD
                                let paused = paused.load(Ordering::SeqCst);
                                ui.draw(
                                    paused,
                                    dns_shown,
                                    elapsed_time(
                                        *last_start_time.read().unwrap(),
                                        *cumulative_time.read().unwrap(),
                                        paused,
                                    ),
=======
                                ui.draw(
                                    paused.load(Ordering::SeqCst),
                                    dns_shown,
                                    ui_offset.load(Ordering::SeqCst),
>>>>>>> 55e88853
                                );
                            })
                        });
                    }
                })
                .unwrap(),
        );
    }

    let display_handler = thread::Builder::new()
        .name("display_handler".to_string())
        .spawn({
            let running = running.clone();
            let paused = paused.clone();
            let ui_offset = ui_offset.clone();

            let network_utilization = network_utilization.clone();
<<<<<<< HEAD
            let last_start_time = last_start_time.clone();
            let cumulative_time = cumulative_time.clone();
=======
            let ui = ui.clone();
>>>>>>> 55e88853

            move || {
                while running.load(Ordering::Acquire) {
                    let render_start_time = Instant::now();
                    let utilization = { network_utilization.lock().unwrap().clone_and_reset() };
                    let OpenSockets {
                        sockets_to_procs,
                        connections,
                    } = get_open_sockets();
                    let mut ip_to_host = IpTable::new();
                    if let Some(dns_client) = dns_client.as_mut() {
                        ip_to_host = dns_client.cache();
                        let unresolved_ips = connections
                            .iter()
                            .filter(|conn| !ip_to_host.contains_key(&conn.remote_socket.ip))
                            .map(|conn| conn.remote_socket.ip)
                            .collect::<Vec<_>>();

                        dns_client.resolve(unresolved_ips);
                    }
                    {
                        let mut ui = ui.lock().unwrap();
                        let paused = paused.load(Ordering::SeqCst);
                        let ui_offset = ui_offset.load(Ordering::SeqCst);
                        if !paused {
                            ui.update_state(sockets_to_procs, utilization, ip_to_host);
                        }
                        let elapsed_time = elapsed_time(
                            *last_start_time.read().unwrap(),
                            *cumulative_time.read().unwrap(),
                            paused,
                        );

                        if raw_mode {
                            ui.output_text(&mut write_to_stdout);
                        } else {
<<<<<<< HEAD
                            ui.draw(paused, dns_shown, elapsed_time);
=======
                            ui.draw(paused, dns_shown, ui_offset);
>>>>>>> 55e88853
                        }
                    }
                    let render_duration = render_start_time.elapsed();
                    if render_duration < DISPLAY_DELTA {
                        park_timeout(DISPLAY_DELTA - render_duration);
                    }
                }
                if !raw_mode {
                    let mut ui = ui.lock().unwrap();
                    ui.end();
                }
            }
        })
        .unwrap();

    active_threads.push(
        thread::Builder::new()
            .name("stdin_handler".to_string())
            .spawn({
                let running = running.clone();
                let display_handler = display_handler.thread().clone();

                move || {
                    for evt in keyboard_events {
                        let mut ui = ui.lock().unwrap();

                        match evt {
                            Event::Key(Key::Ctrl('c')) | Event::Key(Key::Char('q')) => {
                                running.store(false, Ordering::Release);
                                cleanup();
                                display_handler.unpark();
                                break;
                            }
                            Event::Key(Key::Char(' ')) => {
                                let restarting = paused.fetch_xor(true, Ordering::SeqCst);
                                if restarting {
                                    *last_start_time.write().unwrap() = Instant::now();
                                } else {
                                    let last_start_time_copy = *last_start_time.read().unwrap();
                                    let current_cumulative_time_copy =
                                        *cumulative_time.read().unwrap();
                                    let new_cumulative_time = current_cumulative_time_copy
                                        + last_start_time_copy.elapsed();
                                    *cumulative_time.write().unwrap() = new_cumulative_time;
                                }

                                display_handler.unpark();
                            }
                            Event::Key(Key::Char('\t')) => {
                                let table_count = ui.get_table_count();
                                let new = ui_offset.load(Ordering::SeqCst) + 1 % table_count;
                                ui_offset.store(new, Ordering::SeqCst);
                                ui.draw(paused.load(Ordering::SeqCst), dns_shown, new);
                            }
                            _ => (),
                        };
                    }
                }
            })
            .unwrap(),
    );
    active_threads.push(display_handler);

    let sniffer_threads = os_input
        .network_interfaces
        .into_iter()
        .zip(os_input.network_frames.into_iter())
        .map(|(iface, frames)| {
            let name = format!("sniffing_handler_{}", iface.name);
            let running = running.clone();
            let show_dns = opts.show_dns;
            let network_utilization = network_utilization.clone();

            thread::Builder::new()
                .name(name)
                .spawn(move || {
                    let mut sniffer = Sniffer::new(iface, frames, show_dns);

                    while running.load(Ordering::Acquire) {
                        if let Some(segment) = sniffer.next() {
                            network_utilization.lock().unwrap().update(segment);
                        }
                    }
                })
                .unwrap()
        })
        .collect::<Vec<_>>();
    active_threads.extend(sniffer_threads);

    for thread_handler in active_threads {
        thread_handler.join().unwrap()
    }
}<|MERGE_RESOLUTION|>--- conflicted
+++ resolved
@@ -122,12 +122,9 @@
 {
     let running = Arc::new(AtomicBool::new(true));
     let paused = Arc::new(AtomicBool::new(false));
-<<<<<<< HEAD
     let last_start_time = Arc::new(RwLock::new(Instant::now()));
     let cumulative_time = Arc::new(RwLock::new(std::time::Duration::new(0, 0)));
-=======
     let ui_offset = Arc::new(AtomicUsize::new(0));
->>>>>>> 55e88853
     let dns_shown = opts.show_dns;
 
     let mut active_threads = vec![];
@@ -151,18 +148,14 @@
                 .spawn({
                     let ui = ui.clone();
                     let paused = paused.clone();
-<<<<<<< HEAD
                     let cumulative_time = cumulative_time.clone();
                     let last_start_time = last_start_time.clone();
-=======
                     let ui_offset = ui_offset.clone();
 
->>>>>>> 55e88853
                     move || {
                         on_winch({
                             Box::new(move || {
                                 let mut ui = ui.lock().unwrap();
-<<<<<<< HEAD
                                 let paused = paused.load(Ordering::SeqCst);
                                 ui.draw(
                                     paused,
@@ -172,12 +165,7 @@
                                         *cumulative_time.read().unwrap(),
                                         paused,
                                     ),
-=======
-                                ui.draw(
-                                    paused.load(Ordering::SeqCst),
-                                    dns_shown,
                                     ui_offset.load(Ordering::SeqCst),
->>>>>>> 55e88853
                                 );
                             })
                         });
@@ -195,12 +183,9 @@
             let ui_offset = ui_offset.clone();
 
             let network_utilization = network_utilization.clone();
-<<<<<<< HEAD
             let last_start_time = last_start_time.clone();
             let cumulative_time = cumulative_time.clone();
-=======
             let ui = ui.clone();
->>>>>>> 55e88853
 
             move || {
                 while running.load(Ordering::Acquire) {
@@ -237,11 +222,7 @@
                         if raw_mode {
                             ui.output_text(&mut write_to_stdout);
                         } else {
-<<<<<<< HEAD
-                            ui.draw(paused, dns_shown, elapsed_time);
-=======
-                            ui.draw(paused, dns_shown, ui_offset);
->>>>>>> 55e88853
+                            ui.draw(paused, dns_shown, elapsed_time, ui_offset);
                         }
                     }
                     let render_duration = render_start_time.elapsed();
@@ -291,10 +272,16 @@
                                 display_handler.unpark();
                             }
                             Event::Key(Key::Char('\t')) => {
+                                let paused = paused.load(Ordering::SeqCst);
+                                let elapsed_time = elapsed_time(
+                                    *last_start_time.read().unwrap(),
+                                    *cumulative_time.read().unwrap(),
+                                    paused,
+                                );
                                 let table_count = ui.get_table_count();
                                 let new = ui_offset.load(Ordering::SeqCst) + 1 % table_count;
                                 ui_offset.store(new, Ordering::SeqCst);
-                                ui.draw(paused.load(Ordering::SeqCst), dns_shown, new);
+                                ui.draw(paused, dns_shown, elapsed_time, new);
                             }
                             _ => (),
                         };
