--- conflicted
+++ resolved
@@ -99,12 +99,8 @@
             self.build_three_children_layout(rect)
         }
     }
-<<<<<<< HEAD
 
-    pub fn render(&self, frame: &mut Frame<impl Backend>, rect: Rect) {
-=======
     pub fn render(&self, frame: &mut Frame<impl Backend>, rect: Rect, ui_offset: usize) {
->>>>>>> 55e88853
         let (top, app, bottom) = top_app_and_bottom_split(rect);
         let layout_slots = self.build_layout(app);
         for i in 0..layout_slots.len() {
